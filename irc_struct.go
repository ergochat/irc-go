--- conflicted
+++ resolved
@@ -15,25 +15,9 @@
 type Connection struct {
 	sync.Mutex
 	sync.WaitGroup
-<<<<<<< HEAD
-	Debug        bool
-	Error        chan error
-	Password     string
-	UseTLS       bool
-	UseSASL      bool
-	SASLLogin    string
-	SASLPassword string
-	SASLMech     string
-	WebIRC       string
-	TLSConfig    *tls.Config
-	Version      string
-	Timeout      time.Duration
-	PingFreq     time.Duration
-	KeepAlive    time.Duration
-	Server       string
-=======
 	Debug            bool
 	Error            chan error
+  WebIRC           string
 	Password         string
 	UseTLS           bool
 	UseSASL          bool
@@ -51,7 +35,6 @@
 
 	RealName string // The real name we want to display.
 	// If zero-value defaults to the user.
->>>>>>> db5bd176
 
 	socket net.Conn
 	pwrite chan string
